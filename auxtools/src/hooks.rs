--- conflicted
+++ resolved
@@ -99,7 +99,6 @@
 	Ok(())
 }
 
-<<<<<<< HEAD
 pub fn shutdown(){
 	unsafe {
 		DETOURS.with(|detours_cell| {
@@ -112,10 +111,7 @@
 	}
 }
 
-pub type ProcHook = fn(&Value, &Value, &mut Vec<Value>) -> DMResult;
-=======
 pub type ProcHook = fn(&Value, &Value, Vec<Value>) -> DMResult;
->>>>>>> 5708f355
 
 thread_local! {
 	static PROC_HOOKS: RefCell<FxHashMap<raw_types::procs::ProcId, (ProcHook, String)>> = RefCell::new(FxHashMap::default());
