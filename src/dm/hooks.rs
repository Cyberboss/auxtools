use super::proc::Proc;
use super::raw_types;
use super::string::StringRef;
use super::value::Value;
use super::DMContext;
use super::GLOBAL_STATE;
use crate::raw_types::values::IntoRawValue;
use detour::RawDetour;
use std::cell::RefCell;
use std::collections::hash_map::Entry;
use std::collections::HashMap;

<<<<<<< HEAD
pub struct CompileTimeHook {
	pub proc_path: &'static str,
	pub hook: ProcHook,
}

impl CompileTimeHook {
	pub fn new(proc_path: &'static str, hook: ProcHook) -> Self {
		CompileTimeHook { proc_path, hook }
	}
}

inventory::collect!(CompileTimeHook);
=======
extern "C" {
	static mut call_proc_by_id_original: *const ();

	fn call_proc_by_id_original_trampoline(
		usr: raw_types::values::Value,
		proc_type: u32,
		proc_id: raw_types::procs::ProcId,
		unk_0: u32,
		src: raw_types::values::Value,
		args: *mut raw_types::values::Value,
		args_countL: usize,
		unk_1: u32,
		unk_2: u32,
	) -> raw_types::values::Value;

	fn call_proc_by_id_hook_trampoline(
		usr: raw_types::values::Value,
		proc_type: u32,
		proc_id: raw_types::procs::ProcId,
		unk_0: u32,
		src: raw_types::values::Value,
		args: *mut raw_types::values::Value,
		args_countL: usize,
		unk_1: u32,
		unk_2: u32,
	) -> raw_types::values::Value;
}
>>>>>>> 1f30f7c3

pub enum HookFailure {
	NotInitialized,
	ProcNotFound,
	AlreadyHooked,
	UnknownFailure,
}

impl std::fmt::Debug for HookFailure {
	fn fmt(&self, f: &mut std::fmt::Formatter<'_>) -> std::fmt::Result {
		match self {
			Self::NotInitialized => write!(f, "Library not initialized"),
			Self::ProcNotFound => write!(f, "Proc not found"),
			Self::AlreadyHooked => write!(f, "Proc is already hooked"),
			Self::UnknownFailure => write!(f, "Unknown failure"),
		}
	}
}

pub fn init() -> Result<(), String> {
	match GLOBAL_STATE.get() {
		Some(state) => unsafe {
			// TODO: clean up and pass on errors
			let hook = RawDetour::new(
				state.call_proc_by_id as *const (),
				call_proc_by_id_hook_trampoline as *const (),
			)
			.unwrap();

			hook.enable().unwrap();
			unsafe {
				call_proc_by_id_original = std::mem::transmute(hook.trampoline());
			}
			std::mem::forget(hook);
			Ok(())
		},
		None => Err(String::from(
			"Initialize the library first before initializing hooks.",
		)),
	}
}

pub type ProcHook =
	for<'a, 'r> fn(&'a DMContext<'r>, Value<'a>, Value<'a>, &mut Vec<Value<'a>>) -> Value<'a>;

thread_local! {
	static PROC_HOOKS: RefCell<HashMap<raw_types::procs::ProcId, ProcHook>> = RefCell::new(HashMap::new());
}

fn hook_by_id(id: raw_types::procs::ProcId, hook: ProcHook) -> Result<(), HookFailure> {
	PROC_HOOKS.with(|h| {
		let mut map = h.borrow_mut();
		match map.entry(id) {
			Entry::Vacant(v) => {
				v.insert(hook);
				Ok(())
			}
			Entry::Occupied(_) => Err(HookFailure::AlreadyHooked),
		}
	})
}

pub fn hook<S: Into<String>>(name: S, hook: ProcHook) -> Result<(), HookFailure> {
	match super::proc::get_proc(name) {
		Some(p) => hook_by_id(p.id, hook),
		None => Err(HookFailure::ProcNotFound),
	}
}

impl Proc {
	pub fn hook(&self, func: ProcHook) -> Result<(), HookFailure> {
		hook_by_id(self.id, func)
	}
}

#[no_mangle]
extern "C" fn call_proc_by_id_hook(
	usr_raw: raw_types::values::Value,
	proc_type: u32,
	proc_id: raw_types::procs::ProcId,
	unknown1: u32,
	src_raw: raw_types::values::Value,
	args_ptr: *mut raw_types::values::Value,
	num_args: usize,
	unknown2: u32,
	unknown3: u32,
) -> raw_types::values::Value {
	return PROC_HOOKS.with(|h| match h.borrow().get(&proc_id) {
		Some(hook) => {
			let ctx = DMContext::new().unwrap();
			let src;
			let usr;
			let mut args: Vec<Value>;

			unsafe {
				src = Value::from_raw(src_raw);
				usr = Value::from_raw(usr_raw);
				args = std::slice::from_raw_parts(args_ptr, num_args)
					.iter()
					.map(|v| Value::from_raw(*v))
					.collect();
			}

			// Stealing our reference out of the Value
			let result = hook(&ctx, src, usr, &mut args);
			let result_raw = unsafe { result.into_raw_value() };
			std::mem::forget(result);

			// We have to
			for val in args {
				unsafe {
					(GLOBAL_STATE.get().unwrap().dec_ref_count)(val.into_raw_value());
				}
			}

			result_raw
		}
		None => unsafe {
			call_proc_by_id_original_trampoline(
				usr_raw, proc_type, proc_id, unknown1, src_raw, args_ptr, num_args, unknown2,
				unknown3,
			)
		},
	});
}<|MERGE_RESOLUTION|>--- conflicted
+++ resolved
@@ -10,7 +10,6 @@
 use std::collections::hash_map::Entry;
 use std::collections::HashMap;
 
-<<<<<<< HEAD
 pub struct CompileTimeHook {
 	pub proc_path: &'static str,
 	pub hook: ProcHook,
@@ -23,7 +22,7 @@
 }
 
 inventory::collect!(CompileTimeHook);
-=======
+
 extern "C" {
 	static mut call_proc_by_id_original: *const ();
 
@@ -51,7 +50,6 @@
 		unk_2: u32,
 	) -> raw_types::values::Value;
 }
->>>>>>> 1f30f7c3
 
 pub enum HookFailure {
 	NotInitialized,
