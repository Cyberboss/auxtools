<<<<<<< HEAD
use super::proc::Proc;
use super::raw_types;
use super::value::Value;
use super::string::StringRef;
use super::DMContext;
use super::GLOBAL_STATE;
use crate::raw_types::values::IntoRawValue;
use detour::static_detour;
use std::cell::RefCell;
use std::collections::hash_map::Entry;
use std::collections::HashMap;

pub enum HookFailure {
    NotInitialized,
    ProcNotFound,
    AlreadyHooked,
    UnknownFailure,
}

impl std::fmt::Display for HookFailure {
    fn fmt(&self, f: &mut std::fmt::Formatter<'_>) -> std::fmt::Result {
        match self {
            Self::NotInitialized => write!(f, "Library not initialized"),
            Self::ProcNotFound => write!(f, "Proc not found"),
            Self::AlreadyHooked => write!(f, "Proc is already hooked"),
            Self::UnknownFailure => write!(f, "Unknown failure"),
        }
    }
}

pub fn init() -> Result<(), String> {
    match GLOBAL_STATE.get() {
        Some(state) => unsafe {
            match PROC_HOOK_DETOUR.initialize(state.call_proc_by_id, call_proc_by_id_hook) {
                Ok(hook) => match hook.enable() {
                    Ok(_) => Ok(()),
                    Err(e) => Err(format!("Failed to enable hook: {}", e)),
                },
                Err(e) => Err(format!("Failed to initialize hook: {}", e)),
            }
        },
        None => Err(String::from(
            "Initialize the library first before initializing hooks.",
        )),
    }
}

// We can't use our fn types here so we have to provide the entire prototype again.
static_detour! {
    static PROC_HOOK_DETOUR: unsafe extern "cdecl" fn(
        raw_types::values::Value,
        u32,
        raw_types::procs::ProcId,
        u32,
        raw_types::values::Value,
        *mut raw_types::values::Value,
        usize,
        u32,
        u32
    ) -> raw_types::values::Value;
}

pub type ProcHook =
    for<'a, 'r> fn(&'a DMContext<'r>, Value<'a>, Value<'a>, &Vec<Value<'a>>) -> Value<'a>;

thread_local! {
    static PROC_HOOKS: RefCell<HashMap<raw_types::procs::ProcId, ProcHook>> = RefCell::new(HashMap::new());
}

fn hook_by_id(id: raw_types::procs::ProcId, hook: ProcHook) -> Result<(), HookFailure> {
    PROC_HOOKS.with(|h| {
        let mut map = h.borrow_mut();
        match map.entry(id) {
            Entry::Vacant(v) => {
                v.insert(hook);
                Ok(())
            }
            Entry::Occupied(_) => Err(HookFailure::AlreadyHooked),
        }
    })
}

pub fn hook<S: Into<String>>(name: S, hook: ProcHook) -> Result<(), HookFailure> {
    match super::proc::get_proc(name) {
        Some(p) => hook_by_id(p.id, hook),
        None => Err(HookFailure::ProcNotFound),
    }
}

impl Proc {
    pub fn hook(&self, func: ProcHook) -> Result<(), HookFailure> {
        hook_by_id(self.id, func)
    }
}

fn call_proc_by_id_hook(
    usr_raw: raw_types::values::Value,
    proc_type: u32,
    proc_id: raw_types::procs::ProcId,
    unknown1: u32,
    src_raw: raw_types::values::Value,
    args_ptr: *mut raw_types::values::Value,
    num_args: usize,
    unknown2: u32,
    unknown3: u32,
) -> raw_types::values::Value {
    return PROC_HOOKS.with(|h| match h.borrow().get(&proc_id) {
        Some(hook) => {
            let ctx = DMContext::new().unwrap();
            let src;
            let usr;
            let args: Vec<Value>;

            unsafe {
                src = Value::from_raw(src_raw);
                usr = Value::from_raw(usr_raw);
                args = std::slice::from_raw_parts(args_ptr, num_args)
                    .iter()
                    .map(|v| Value::from_raw(*v))
                    .collect();
            }

            // Stealing our reference out of the Value
            let result = hook(&ctx, src, usr, &args);
            let result_raw = unsafe { result.into_raw_value() };
            std::mem::forget(result);

            // We have to 
            for val in args {
                unsafe {
                    (GLOBAL_STATE.get().unwrap().dec_ref_count)(val.into_raw_value());
                }
            }

            result_raw
        }
        None => unsafe {
            PROC_HOOK_DETOUR.call(
                usr_raw, proc_type, proc_id, unknown1, src_raw, args_ptr, num_args, unknown2,
                unknown3,
            )
        },
    });
}
=======
use super::proc::Proc;
use super::raw_types;
use super::string::StringRef;
use super::value::{EitherValue, Value};
use super::DMContext;
use super::GLOBAL_STATE;
use crate::raw_types::values::IntoRawValue;
use detour::static_detour;
use std::cell::RefCell;
use std::collections::hash_map::Entry;
use std::collections::HashMap;

pub enum HookFailure {
	NotInitialized,
	ProcNotFound,
	AlreadyHooked,
	UnknownFailure,
}

impl std::fmt::Display for HookFailure {
	fn fmt(&self, f: &mut std::fmt::Formatter<'_>) -> std::fmt::Result {
		match self {
			Self::NotInitialized => write!(f, "Library not initialized"),
			Self::ProcNotFound => write!(f, "Proc not found"),
			Self::AlreadyHooked => write!(f, "Proc is already hooked"),
			Self::UnknownFailure => write!(f, "Unknown failure"),
		}
	}
}

pub fn init() -> Result<(), String> {
	match GLOBAL_STATE.get() {
		Some(state) => unsafe {
			match PROC_HOOK_DETOUR.initialize(state.call_proc_by_id, call_proc_by_id_hook) {
				Ok(hook) => match hook.enable() {
					Ok(_) => Ok(()),
					Err(e) => Err(format!("Failed to enable hook: {}", e)),
				},
				Err(e) => Err(format!("Failed to initialize hook: {}", e)),
			}
		},
		None => Err(String::from(
			"Initialize the library first before initializing hooks.",
		)),
	}
}

// We can't use our fn types here so we have to provide the entire prototype again.
static_detour! {
	static PROC_HOOK_DETOUR: unsafe extern "cdecl" fn(
		raw_types::values::Value,
		u32,
		raw_types::procs::ProcId,
		u32,
		raw_types::values::Value,
		*mut raw_types::values::Value,
		usize,
		u32,
		u32
	) -> raw_types::values::Value;
}

pub type ProcHook =
	for<'a, 'r> fn(&'a DMContext<'r>, Value<'a>, Value<'a>, &Vec<Value<'a>>) -> EitherValue<'a>;

thread_local! {
	static PROC_HOOKS: RefCell<HashMap<raw_types::procs::ProcId, ProcHook>> = RefCell::new(HashMap::new());
}

fn hook_by_id(id: raw_types::procs::ProcId, hook: ProcHook) -> Result<(), HookFailure> {
	PROC_HOOKS.with(|h| {
		let mut map = h.borrow_mut();
		match map.entry(id) {
			Entry::Vacant(v) => {
				v.insert(hook);
				Ok(())
			}
			Entry::Occupied(_) => Err(HookFailure::AlreadyHooked),
		}
	})
}

pub fn hook<S: Into<String>>(name: S, hook: ProcHook) -> Result<(), HookFailure> {
	match super::proc::get_proc(name) {
		Some(p) => hook_by_id(p.id, hook),
		None => Err(HookFailure::ProcNotFound),
	}
}

impl Proc {
	pub fn hook(&self, func: ProcHook) -> Result<(), HookFailure> {
		hook_by_id(self.id, func)
	}
}

fn call_proc_by_id_hook(
	usr_raw: raw_types::values::Value,
	proc_type: u32,
	proc_id: raw_types::procs::ProcId,
	unknown1: u32,
	src_raw: raw_types::values::Value,
	args_ptr: *mut raw_types::values::Value,
	num_args: usize,
	unknown2: u32,
	unknown3: u32,
) -> raw_types::values::Value {
	return PROC_HOOKS.with(|h| match h.borrow().get(&proc_id) {
		Some(hook) => {
			let ctx = DMContext::new().unwrap();
			let src;
			let usr;
			let args: Vec<Value>;

			unsafe {
				src = Value::from_raw(src_raw);
				usr = Value::from_raw(usr_raw);
				args = std::slice::from_raw_parts(args_ptr, num_args)
					.iter()
					.map(|v| Value::from_raw(*v))
					.collect();
			}

			// We don't want to let StringRef returns have their reference count drop to 0 while we're converting them to a raw value
			let mut _keepalive: Option<StringRef> = None;

			let result = match hook(&ctx, src, usr, &args) {
				EitherValue::Val(v) => unsafe { v.into_raw_value() },
				EitherValue::Str(s) => {
					_keepalive = Some(s.clone());
					unsafe { s.into_raw_value() }
				}
			};

			unsafe {
				(GLOBAL_STATE.get().unwrap().inc_ref_count)(result);
				std::mem::drop(_keepalive);
			}

			for val in args {
				unsafe {
					(GLOBAL_STATE.get().unwrap().dec_ref_count)(val.into_raw_value());
				}
			}

			result
		}
		None => unsafe {
			PROC_HOOK_DETOUR.call(
				usr_raw, proc_type, proc_id, unknown1, src_raw, args_ptr, num_args, unknown2,
				unknown3,
			)
		},
	});
}
>>>>>>> 8148b6c9
<|MERGE_RESOLUTION|>--- conflicted
+++ resolved
@@ -1,4 +1,3 @@
-<<<<<<< HEAD
 use super::proc::Proc;
 use super::raw_types;
 use super::value::Value;
@@ -142,160 +141,4 @@
             )
         },
     });
-}
-=======
-use super::proc::Proc;
-use super::raw_types;
-use super::string::StringRef;
-use super::value::{EitherValue, Value};
-use super::DMContext;
-use super::GLOBAL_STATE;
-use crate::raw_types::values::IntoRawValue;
-use detour::static_detour;
-use std::cell::RefCell;
-use std::collections::hash_map::Entry;
-use std::collections::HashMap;
-
-pub enum HookFailure {
-	NotInitialized,
-	ProcNotFound,
-	AlreadyHooked,
-	UnknownFailure,
-}
-
-impl std::fmt::Display for HookFailure {
-	fn fmt(&self, f: &mut std::fmt::Formatter<'_>) -> std::fmt::Result {
-		match self {
-			Self::NotInitialized => write!(f, "Library not initialized"),
-			Self::ProcNotFound => write!(f, "Proc not found"),
-			Self::AlreadyHooked => write!(f, "Proc is already hooked"),
-			Self::UnknownFailure => write!(f, "Unknown failure"),
-		}
-	}
-}
-
-pub fn init() -> Result<(), String> {
-	match GLOBAL_STATE.get() {
-		Some(state) => unsafe {
-			match PROC_HOOK_DETOUR.initialize(state.call_proc_by_id, call_proc_by_id_hook) {
-				Ok(hook) => match hook.enable() {
-					Ok(_) => Ok(()),
-					Err(e) => Err(format!("Failed to enable hook: {}", e)),
-				},
-				Err(e) => Err(format!("Failed to initialize hook: {}", e)),
-			}
-		},
-		None => Err(String::from(
-			"Initialize the library first before initializing hooks.",
-		)),
-	}
-}
-
-// We can't use our fn types here so we have to provide the entire prototype again.
-static_detour! {
-	static PROC_HOOK_DETOUR: unsafe extern "cdecl" fn(
-		raw_types::values::Value,
-		u32,
-		raw_types::procs::ProcId,
-		u32,
-		raw_types::values::Value,
-		*mut raw_types::values::Value,
-		usize,
-		u32,
-		u32
-	) -> raw_types::values::Value;
-}
-
-pub type ProcHook =
-	for<'a, 'r> fn(&'a DMContext<'r>, Value<'a>, Value<'a>, &Vec<Value<'a>>) -> EitherValue<'a>;
-
-thread_local! {
-	static PROC_HOOKS: RefCell<HashMap<raw_types::procs::ProcId, ProcHook>> = RefCell::new(HashMap::new());
-}
-
-fn hook_by_id(id: raw_types::procs::ProcId, hook: ProcHook) -> Result<(), HookFailure> {
-	PROC_HOOKS.with(|h| {
-		let mut map = h.borrow_mut();
-		match map.entry(id) {
-			Entry::Vacant(v) => {
-				v.insert(hook);
-				Ok(())
-			}
-			Entry::Occupied(_) => Err(HookFailure::AlreadyHooked),
-		}
-	})
-}
-
-pub fn hook<S: Into<String>>(name: S, hook: ProcHook) -> Result<(), HookFailure> {
-	match super::proc::get_proc(name) {
-		Some(p) => hook_by_id(p.id, hook),
-		None => Err(HookFailure::ProcNotFound),
-	}
-}
-
-impl Proc {
-	pub fn hook(&self, func: ProcHook) -> Result<(), HookFailure> {
-		hook_by_id(self.id, func)
-	}
-}
-
-fn call_proc_by_id_hook(
-	usr_raw: raw_types::values::Value,
-	proc_type: u32,
-	proc_id: raw_types::procs::ProcId,
-	unknown1: u32,
-	src_raw: raw_types::values::Value,
-	args_ptr: *mut raw_types::values::Value,
-	num_args: usize,
-	unknown2: u32,
-	unknown3: u32,
-) -> raw_types::values::Value {
-	return PROC_HOOKS.with(|h| match h.borrow().get(&proc_id) {
-		Some(hook) => {
-			let ctx = DMContext::new().unwrap();
-			let src;
-			let usr;
-			let args: Vec<Value>;
-
-			unsafe {
-				src = Value::from_raw(src_raw);
-				usr = Value::from_raw(usr_raw);
-				args = std::slice::from_raw_parts(args_ptr, num_args)
-					.iter()
-					.map(|v| Value::from_raw(*v))
-					.collect();
-			}
-
-			// We don't want to let StringRef returns have their reference count drop to 0 while we're converting them to a raw value
-			let mut _keepalive: Option<StringRef> = None;
-
-			let result = match hook(&ctx, src, usr, &args) {
-				EitherValue::Val(v) => unsafe { v.into_raw_value() },
-				EitherValue::Str(s) => {
-					_keepalive = Some(s.clone());
-					unsafe { s.into_raw_value() }
-				}
-			};
-
-			unsafe {
-				(GLOBAL_STATE.get().unwrap().inc_ref_count)(result);
-				std::mem::drop(_keepalive);
-			}
-
-			for val in args {
-				unsafe {
-					(GLOBAL_STATE.get().unwrap().dec_ref_count)(val.into_raw_value());
-				}
-			}
-
-			result
-		}
-		None => unsafe {
-			PROC_HOOK_DETOUR.call(
-				usr_raw, proc_type, proc_id, unknown1, src_raw, args_ptr, num_args, unknown2,
-				unknown3,
-			)
-		},
-	});
-}
->>>>>>> 8148b6c9
+}