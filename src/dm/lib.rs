--- conflicted
+++ resolved
@@ -28,24 +28,6 @@
 	thread_rng().sample_iter(&Alphanumeric).take(n).collect()
 }
 
-<<<<<<< HEAD
-// signature!("3D ?? ?? ?? ?? 74 14 50 E8 ?? ?? ?? ?? FF 75 0C FF 75 08 E8")
-// should hopefully work when someone bothers
-static SIGNATURES: phf::Map<&'static str, &'static [u8]> = phf::phf_map! {
-	"string_table" => b"\xA1????\x8B\x04?\x85\xC0\x0F\x84????\x80\x3D????\x00\x8B\x18",
-	"get_proc_array_entry" => b"\xE8????\x8B\xC8\x8D\x45?\x6A\x01\x50\xFF\x76?\x8A\x46?\xFF\x76?\xFE\xC0",
-	"get_string_id" => b"\x55\x8B\xEC\x8B\x45?\x83\xEC?\x53\x56\x8B\x35",
-	"call_proc_by_id" => b"\x55\x8B\xEC\x81\xEC????\xA1????\x33\xC5\x89\x45?\x8B\x55?\x8B\x45",
-	"get_variable" => b"\x55\x8B\xEC\x8B\x4D?\x0F\xB6\xC1\x48\x83\xF8?\x0F\x87????\x0F\xB6\x80????\xFF\x24\x85????\xFF\x75?\xFF\x75?\xE8",
-	"set_variable" => b"\x55\x8B\xEC\x8B\x4D\x08\x0F\xB6\xC1\x48\x57\x8B\x7D\x10\x83\xF8\x53\x0F?????\x0F\xB6\x80????\xFF\x24\x85????\xFF\x75\x18\xFF\x75\x14\x57\xFF\x75\x0C\xE8????\x83\xC4\x10\x5F\x5D\xC3",
-	"get_string_table_entry" => b"\x55\x8B\xEC\x8B\x4D\x08\x3B\x0D????\x73\x10\xA1",
-	"call_datum_proc_by_name" => b"\x55\x8B\xEC\x83\xEC\x0C\x53\x8B\x5D\x10\x8D\x45\xFF\x56\x8B\x75\x14\x57\x6A\x01\x50\xFF\x75\x1C\xC6\x45\xFF\x00\xFF\x75\x18\x6A\x00\x56\x53",
-	"dec_ref_count_call" => b"\x3D????\x74\x14\x50\xE8????\xFF\x75\x0C\xFF\x75\x08\xE8",
-	"inc_ref_count_call" => b"\xFF\x75\x10\xE8????\xFF\x75\x0C\x8B\xF8\xFF\x75\x08\xE8????\x57",
-	"get_list_by_id_call" => b"\x55\x8B\xEC\xFF\x75\x08\xE8????\x83\xC4\x04\x85\xC0\x75\x13\x68????\xE8????\x83\xC4\x04\x5D\xE9????\x5D\xC3",
-	"get_assoc_element" => b"\x55\x8B\xEC\x51\x8B\x4D\x08\xC6\x45\xFF\x00\x80\xF9\x05\x76\x11\x80\xF9\x21\x74\x10\x80\xF9\x0D\x74\x0B\x80\xF9\x0E\x75\x65\xEB\x04\x84\xC9\x74\x5F\x6A\x00\x8D\x45\xFF\x50\xFF\x75\x0C\x51\x6A\x00\x6A\x7B",
-=======
-#[cfg(windows)]
 static SIGNATURES: phf::Map<&'static str, &'static [Option<u8>]> = phf::phf_map! {
 	"string_table" => signature!("A1 ?? ?? ?? ?? 8B 04 ?? 85 C0 0F 84 ?? ?? ?? ?? 80 3D ?? ?? ?? ?? 00 8B 18 "),
 	"get_proc_array_entry" => signature!("E8 ?? ?? ?? ?? 8B C8 8D 45 ?? 6A 01 50 FF 76 ?? 8A 46 ?? FF 76 ?? FE C0"),
@@ -57,7 +39,8 @@
 	"call_datum_proc_by_name" => signature!("55 8B EC 83 EC 0C 53 8B 5D 10 8D 45 FF 56 8B 75 14 57 6A 01 50 FF 75 1C C6 45 FF 00 FF 75 18 6A 00 56 53 "),
 	"dec_ref_count_call" => signature!("E8 ?? ?? ?? ?? FF 77 ?? FF 77 ?? E8 ?? ?? ?? ?? 8D 77 ?? 56 E8 ?? ?? ?? ??"),
 	"inc_ref_count_call" => signature!("E8 ?? ?? ?? ?? 83 C4 0C 81 FF FF FF 00 00 74 ?? 85 FF 74 ?? 57 FF 75 ??"),
->>>>>>> 8bd8353d
+	"get_list_by_id_call" => signature!("55 8B EC FF 75 08 E8 ?? ?? ?? ?? 83 C4 04 85 C0 75 13 68 ?? ?? ?? ?? E8 ?? ?? ?? ?? 83 C4 04 5D E9 ?? ?? ?? ?? 5D C3"),
+	"get_assoc_element" => signature!("55 8B EC 51 8B 4D 08 C6 45 FF 00 80 F9 05 76 11 80 F9 21 74 10 80 F9 0D 74 0B 80 F9 0E 75 65 EB 04 84 C9 74 5F 6A 00 8D 45 FF 50 FF 75 0C 51 6A 00 6A 7B"),
 };
 
 #[cfg(unix)]
@@ -191,7 +174,7 @@
 		//return Some("FAILED (Couldn't find dec_ref_count)".to_owned())
 	}
 
-	let mut inc_ref_count: raw_types::funcs::DecRefCount = unsafe { std::mem::transmute(0) };;
+	let mut inc_ref_count: raw_types::funcs::DecRefCount = unsafe { std::mem::transmute(0) };
 	if let Some(ptr) = byondcore.find(SIGNATURES.get("inc_ref_count_call").unwrap().to_vec()) {
 		unsafe {
 			// TODO: Could be nulls
@@ -205,12 +188,12 @@
 	let get_list_by_id: raw_types::funcs::GetListById;
 	unsafe {
 		// TODO: Could be nulls
-		let get_list_by_id_call = byondcore.find(SIGNATURES.get("get_list_by_id_call").unwrap()).unwrap().offset(7);
+		let get_list_by_id_call = byondcore.find(SIGNATURES.get("get_list_by_id_call").unwrap().to_vec()).unwrap().offset(7);
 		get_list_by_id = std::mem::transmute(get_list_by_id_call.offset((*(get_list_by_id_call as *const u32) + 4) as isize));
 	}
 
 	let get_assoc_element: raw_types::funcs::GetAssocElement;
-		if let Some(ptr) = byondcore.find(SIGNATURES.get("get_assoc_element").unwrap()) {
+		if let Some(ptr) = byondcore.find(SIGNATURES.get("get_assoc_element").unwrap().to_vec()) {
 		unsafe {
 			// TODO: Could be nulls
 			get_assoc_element = std::mem::transmute(ptr as *const ());
