--- conflicted
+++ resolved
@@ -6,7 +6,6 @@
 use context::DMContext;
 pub use dm_impl;
 use global_state::GLOBAL_STATE;
-use value::EitherValue;
 use value::Value;
 
 mod byond_ffi;
@@ -18,25 +17,11 @@
 mod string;
 mod value;
 
-<<<<<<< HEAD
-extern crate detour;
-extern crate msgbox;
-extern crate once_cell;
-
-use context::DMContext;
-use global_state::GLOBAL_STATE;
-use value::Value;
-
-extern crate rand;
-use rand::distributions::Alphanumeric;
-use rand::{thread_rng, Rng};
-=======
 macro_rules! signature {
 	($sig:tt) => {
 		$crate::dm_impl::convert_signature!($sig)
 	};
 }
->>>>>>> 8148b6c9
 
 fn random_string(n: usize) -> String {
 	thread_rng().sample_iter(&Alphanumeric).take(n).collect()
@@ -53,158 +38,10 @@
 	"set_variable" => b"\x55\x8B\xEC\x8B\x4D\x08\x0F\xB6\xC1\x48\x57\x8B\x7D\x10\x83\xF8\x53\x0F?????\x0F\xB6\x80????\xFF\x24\x85????\xFF\x75\x18\xFF\x75\x14\x57\xFF\x75\x0C\xE8????\x83\xC4\x10\x5F\x5D\xC3",
 	"get_string_table_entry" => b"\x55\x8B\xEC\x8B\x4D\x08\x3B\x0D????\x73\x10\xA1",
 	"call_datum_proc_by_name" => b"\x55\x8B\xEC\x83\xEC\x0C\x53\x8B\x5D\x10\x8D\x45\xFF\x56\x8B\x75\x14\x57\x6A\x01\x50\xFF\x75\x1C\xC6\x45\xFF\x00\xFF\x75\x18\x6A\x00\x56\x53",
-	"dec_ref_count" => b"\x3D????\x74\x14\x50\xE8????\xFF\x75\x0C\xFF\x75\x08\xE8",
-	"inc_ref_count" => b"\xFF\x75\x10\xE8????\xFF\x75\x0C\x8B\xF8\xFF\x75\x08\xE8????\x57",
+	"dec_ref_count_call" => b"\x3D????\x74\x14\x50\xE8????\xFF\x75\x0C\xFF\x75\x08\xE8",
+	"inc_ref_count_call" => b"\xFF\x75\x10\xE8????\xFF\x75\x0C\x8B\xF8\xFF\x75\x08\xE8????\x57",
 };
 
-<<<<<<< HEAD
-    let string_table: *mut raw_types::strings::StringTable;
-    if let Some(ptr) = byondcore.find(b"\xA1????\x8B\x04?\x85\xC0\x0F\x84????\x80\x3D????\x00\x8B\x18") {
-        unsafe {
-            // TODO: Could be nulls
-            string_table = *(ptr.offset(1) as *mut *mut raw_types::strings::StringTable);
-        }
-    } else {
-        return Some("FAILED (Couldn't find stringtable)".to_owned())
-    }
-
-    let get_proc_array_entry: raw_types::funcs::GetProcArrayEntry;
-    if let Some(ptr) = byondcore.find(b"\xE8????\x8B\xC8\x8D\x45?\x6A\x01\x50\xFF\x76?\x8A\x46?\xFF\x76?\xFE\xC0") {
-        unsafe {
-            // TODO: Could be nulls
-            let offset = *(ptr.offset(1) as *const isize);
-            get_proc_array_entry = std::mem::transmute(ptr.offset(5).offset(offset) as *const ());
-        }
-    } else {
-        return Some("FAILED (Couldn't find GetProcArrayEntry)".to_owned())
-    }
-
-    let get_string_id: raw_types::funcs::GetStringId;
-        if let Some(ptr) = byondcore.find(b"\x55\x8B\xEC\x8B\x45?\x83\xEC?\x53\x56\x8B\x35") {
-        unsafe {
-            // TODO: Could be nulls
-            get_string_id = std::mem::transmute(ptr as *const ());
-        }
-    } else {
-        return Some("FAILED (Couldn't find GetStringId)".to_owned())
-    }
-
-    let call_proc_by_id: raw_types::funcs::CallProcById;
-    if let Some(ptr) = byondcore.find(b"\x55\x8B\xEC\x81\xEC????\xA1????\x33\xC5\x89\x45?\x8B\x55?\x8B\x45") {
-        unsafe {
-            // TODO: Could be nulls
-            call_proc_by_id = std::mem::transmute(ptr as *const ());
-        }
-    } else {
-        return Some("FAILED (Couldn't find CallGlobalProc)".to_owned())
-    }
-
-    let get_variable: raw_types::funcs::GetVariable;
-    if let Some(ptr) = byondcore.find(b"\x55\x8B\xEC\x8B\x4D?\x0F\xB6\xC1\x48\x83\xF8?\x0F\x87????\x0F\xB6\x80????\xFF\x24\x85????\xFF\x75?\xFF\x75?\xE8") {
-        unsafe {
-            // TODO: Could be nulls
-            get_variable = std::mem::transmute(ptr as *const ());
-        }
-    } else {
-        return Some("FAILED (Couldn't find GetVariable)".to_owned())
-    }
-
-    let set_variable: raw_types::funcs::SetVariable;
-    if let Some(ptr) = byondcore.find(b"\x55\x8B\xEC\x8B\x4D\x08\x0F\xB6\xC1\x48\x57\x8B\x7D\x10\x83\xF8\x53\x0F?????\x0F\xB6\x80????\xFF\x24\x85????\xFF\x75\x18\xFF\x75\x14\x57\xFF\x75\x0C\xE8????\x83\xC4\x10\x5F\x5D\xC3") {
-        unsafe {
-            // TODO: Could be nulls
-            set_variable = std::mem::transmute(ptr as *const ());
-        }
-    } else {
-        return Some("FAILED (Couldn't find SetVariable)".to_owned())
-    }
-
-    let get_string_table_entry: raw_types::funcs::GetStringTableEntry;
-    if let Some(ptr) = byondcore.find(b"\x55\x8B\xEC\x8B\x4D\x08\x3B\x0D????\x73\x10\xA1") {
-        unsafe {
-            // TODO: Could be nulls
-            get_string_table_entry = std::mem::transmute(ptr as *const ());
-        }
-    } else {
-        return Some("FAILED (Couldn't find GetStringTableEntry)".to_owned())
-    }
-
-    let call_datum_proc_by_name: raw_types::funcs::CallDatumProcByName;
-    if let Some(ptr) = byondcore.find(b"\x55\x8B\xEC\x83\xEC\x0C\x53\x8B\x5D\x10\x8D\x45\xFF\x56\x8B\x75\x14\x57\x6A\x01\x50\xFF\x75\x1C\xC6\x45\xFF\x00\xFF\x75\x18\x6A\x00\x56\x53") {
-        unsafe {
-            // TODO: Could be nulls
-            call_datum_proc_by_name = std::mem::transmute(ptr as *const ());
-        }
-    } else {
-        return Some("FAILED (Couldn't find CallDatumProcByName)".to_owned())
-    }
-
-    /*
-    char* x_ref_count_call = (char*)Pocket::Sigscan::FindPattern(BYONDCORE, "3D ?? ?? ?? ?? 74 14 50 E8 ?? ?? ?? ?? FF 75 0C FF 75 08 E8", 20);
-    DecRefCount = (DecRefCountPtr)(x_ref_count_call + *(int*)x_ref_count_call + 4); //x_ref_count_call points to the relative offset to DecRefCount from the call site
-    x_ref_count_call = (char*)Pocket::Sigscan::FindPattern(BYONDCORE, "FF 75 10 E8 ?? ?? ?? ?? FF 75 0C 8B F8 FF 75 08 E8 ?? ?? ?? ?? 57", 17);
-    IncRefCount = (IncRefCountPtr)(x_ref_count_call + *(int*)x_ref_count_call + 4);
-    */
-    let dec_ref_count: raw_types::funcs::DecRefCount;
-    let inc_ref_count: raw_types::funcs::IncRefCount;
-    unsafe {
-        let dec_ref_count_call: *const u8 = byondcore.find(b"\x3D????\x74\x14\x50\xE8????\xFF\x75\x0C\xFF\x75\x08\xE8").unwrap().offset(20);
-        dec_ref_count = std::mem::transmute(dec_ref_count_call.offset((*(dec_ref_count_call as *const u32) + 4) as isize));
-
-        let inc_ref_count_call: *const u8 = byondcore.find(b"\xFF\x75\x10\xE8????\xFF\x75\x0C\x8B\xF8\xFF\x75\x08\xE8????\x57").unwrap().offset(17);
-        inc_ref_count = std::mem::transmute(inc_ref_count_call.offset((*(inc_ref_count_call as *const u32) + 4) as isize));
-    }
-
-    if GLOBAL_STATE.set(global_state::State {
-        get_proc_array_entry: get_proc_array_entry,
-        get_string_id: get_string_id,
-        execution_context: std::ptr::null_mut(),
-        string_table: string_table,
-        call_proc_by_id: call_proc_by_id,
-        get_variable: get_variable,
-        set_variable: set_variable,
-        get_string_table_entry: get_string_table_entry,
-        call_datum_proc_by_name: call_datum_proc_by_name,
-        dec_ref_count: dec_ref_count,
-        inc_ref_count: inc_ref_count
-
-    }).is_err() {
-        panic!();
-    }
-
-    if let Err(error) = hooks::init() {
-        return Some(error);
-    }
-
-    proc::populate_procs();
-
-    /*
-    hooks::hook("/proc/wew", hello_proc_hook).unwrap_or_else(|e| {
-            msgbox::create("Failed to hook!", e.to_string().as_str(), msgbox::IconType::Error)
-        }
-    );
-    */
-
-    hooks::hook("/proc/react", react_hook).unwrap_or_else(|e| {
-        msgbox::create("Failed to hook!", e.to_string().as_str(), msgbox::IconType::Error)
-    }
-);
-
-    Some("SUCCESS".to_owned())
-} }
-
-fn react_hook<'a>(
-    _ctx: &'a DMContext,
-    _src: Value<'a>,
-    _usr: Value<'a>,
-    args: &Vec<Value<'a>>,
-) -> Value<'a> {
-    // There's no way to check the type of the argument yet
-    let gas_mix = &args[0];
-    let temperature = gas_mix.get_float("temperature").unwrap();
-
-    Value::from(temperature * 2.0)
-=======
 byond_ffi_fn! { auxtools_init(_input) {
 	// Already initialized. Just succeed?
 	if GLOBAL_STATE.get().is_some() {
@@ -338,36 +175,26 @@
 
 	proc::populate_procs();
 
-	hooks::hook("/proc/wew", hello_proc_hook).unwrap_or_else(|e| {
+	hooks::hook("/proc/react", hello_proc_hook).unwrap_or_else(|e| {
 			msgbox::create("Failed to hook!", e.to_string().as_str(), msgbox::IconType::Error)
 		}
 	);
 
 	Some("SUCCESS".to_owned())
 } }
-
-macro_rules! args {
-    () => {
-        None
-    };
-    ($($x:expr),+ $(,)?) => {
-        Some(vec![$(value::EitherValue::from($x),)+])
-    };
-}
 
 fn hello_proc_hook<'a>(
 	ctx: &'a DMContext,
 	src: Value<'a>,
 	usr: Value<'a>,
 	args: &Vec<Value<'a>>,
-) -> EitherValue<'a> {
-	let dat = args[0];
+) -> Value<'a> {
+	let dat = &args[0];
 
 	let string: string::StringRef = "penis".into();
 	let string2: string::StringRef = "penisaaa".into();
 
-	string.into()
->>>>>>> 8148b6c9
+	Value::null()
 }
 
 #[cfg(test)]
