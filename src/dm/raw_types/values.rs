--- conflicted
+++ resolved
@@ -1,4 +1,3 @@
-<<<<<<< HEAD
 use super::super::string;
 use super::super::value;
 use super::strings;
@@ -76,84 +75,4 @@
 
 pub trait IntoRawValue {
     unsafe fn into_raw_value(&self) -> Value;
-}
-=======
-use super::super::string;
-use super::super::value;
-use super::strings;
-use std::fmt;
-
-#[repr(u8)]
-#[derive(PartialEq, Copy, Clone, Debug)]
-#[allow(unused)]
-#[non_exhaustive]
-pub enum ValueTag {
-	Null,   // 0x00
-	Turf,   // 0x01
-	Obj,    // 0x02
-	Mob,    // 0x03
-	Area,   // 0x04
-	Client, // 0x05
-	String, // 0x06
-
-	MobTypepath = 0x08, // 0x08
-	ObjTypepath,        // 0x09
-	TurfTypepath,       // 0x0A
-	AreaTypepath,       // 0x0B
-	Resource,           // 0x0C
-	Image,              // 0x0D
-	World,              // 0x0E
-	List,               // 0x0F
-
-	Number = 0x2A, // 0x2A
-}
-
-impl fmt::Display for ValueTag {
-	fn fmt(&self, f: &mut fmt::Formatter<'_>) -> fmt::Result {
-		write!(f, "{:?}", self)
-		/*match self {
-			ValueTag::Null => write!(f, "Null"),
-			ValueTag::Turf => write!(f, "Turf"),
-			ValueTag::Obj => write!(f, "Obj"),
-			ValueTag::Mob => write!(f, "Mob"),
-			ValueTag::Area => write!(f, "Area"),
-			ValueTag::Client => write!(f, "Client"),
-			ValueTag::String => write!(f, "String"),
-			ValueTag::Number => write!(f, "Number"),
-			_ => write!(f, "Unknown-type"),
-		}*/
-	}
-}
-
-#[repr(C)]
-#[derive(Copy, Clone)]
-pub union ValueData {
-	pub string: strings::StringId,
-	pub number: f32,
-	pub id: u32,
-}
-
-#[repr(C)]
-#[derive(Copy, Clone)]
-pub struct Value {
-	pub tag: ValueTag,
-	pub data: ValueData,
-}
-
-impl fmt::Display for Value {
-	fn fmt(&self, f: &mut fmt::Formatter<'_>) -> fmt::Result {
-		if self.tag == ValueTag::Number {
-			write!(f, "({}, {})", self.tag, unsafe { self.data.number })
-		} else if self.tag == ValueTag::String {
-			let content: String = string::StringRef::from_id(unsafe { self.data.id }).into();
-			write!(f, "({}, {})", self.tag, content)
-		} else {
-			write!(f, "({}, {})", self.tag, unsafe { self.data.id })
-		}
-	}
-}
-
-pub trait IntoRawValue {
-	unsafe fn into_raw_value(&self) -> Value;
-}
->>>>>>> 8148b6c9
+}