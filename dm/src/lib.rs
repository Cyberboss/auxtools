--- conflicted
+++ resolved
@@ -3,23 +3,6 @@
 use dm_impl;
 use std::ffi::c_void;
 
-<<<<<<< HEAD
-pub mod byond_ffi;
-pub mod compiler;
-pub mod context;
-pub mod hooks;
-pub mod list;
-pub mod proc;
-pub mod raw_types;
-pub mod runtime;
-pub mod string;
-pub mod value;
-pub mod vm;
-
-use vm::vm as vmhook;
-
-extern crate inventory;
-=======
 mod byond_ffi;
 mod context;
 mod hooks;
@@ -29,6 +12,7 @@
 mod runtime;
 mod string;
 mod value;
+mod vm;
 
 pub use context::DMContext;
 pub use dm_impl::hook;
@@ -41,7 +25,9 @@
 
 /// Used by the [hook](attr.hook.html) macro to aggregate all compile-time hooks
 pub use inventory;
->>>>>>> e4a3f233
+
+use vm::compiler;
+use vm::vm as vmhook;
 
 macro_rules! signature {
 	($sig:tt) => {
@@ -206,8 +192,7 @@
 
 
 	hooks::hook_by_id_with_bytecode_dont_use_this(proc::get_proc("/proc/do_sum").unwrap().id,
-	vec![
-		vmhook::Opcode::LOAD_ARGUMENT as u8,
+		[vec![vmhook::Opcode::LOAD_ARGUMENT as u8,
 		0,
 		0,
 		vmhook::Opcode::LOAD_ARGUMENT as u8,
@@ -217,49 +202,21 @@
 		0,
 		1,
 		2,
+		vmhook::Opcode::PUSH as u8,
+		2,
+		vmhook::Opcode::CALL as u8],
+		proc::get_proc("/proc/print").unwrap().id.0.to_le_bytes().into(),
+		vec![3,
 		vmhook::Opcode::RETURN as u8,
-		2,
-		vmhook::Opcode::HALT as u8,
-	]);
-
-	Some(compiler::whatever())
+		3,
+		vmhook::Opcode::HALT as u8]
+		].concat());
+
+	Some(compiler::compile("/proc/do_sum"))
 
 	//Some("SUCCESS".to_owned())
 } }
 
-<<<<<<< HEAD
-#[hook("/proc/react")]
-fn hello_proc_hook(some_datum: Value) {
-	let mut l = list::List::new();
-
-	l.append(12.0);
-	l.append(12.0);
-	l.append(12.0);
-
-	Ok(l.into())
-}
-/*
-#[hook("/datum/getvartest/proc/hookme")]
-fn datum_proc_hook_test() {
-	if let Some(mut l) = src.get_list("listvar") {
-		l.set("bonk", &Value::from(7.0));
-
-		src.call(
-			"march_of_progress",
-			&[&1.0.into(), &2.0.into(), &src, &l.into()],
-		);
-	}
-
-	let mut list = list::List::new();
-	list.append(&Value::from(1.0));
-	list.append(&src.get("hello"));
-	list.remove(&Value::from(1.0));
-	Value::from(list.len() as f32)
-}
-*/
-
-=======
->>>>>>> e4a3f233
 #[cfg(test)]
 mod tests {
 	#[test]
