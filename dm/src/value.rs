use super::raw_types;
use super::string;
use crate::list;
use crate::raw_types::values::IntoRawValue;
use crate::runtime;
use crate::runtime::{ConversionResult, DMResult};
use std::ffi::CString;
use std::fmt;
use std::marker::PhantomData;

/// `Value` represents any value a DM variable can hold, such as numbers, strings, datums, etc.
///
/// There's a lot of lifetime shenanigans going on, the gist of it is to just not keep Values around for longer than your hook's execution.
pub struct Value<'a> {
	pub value: raw_types::values::Value,
	phantom: PhantomData<&'a raw_types::values::Value>,
}

impl<'a> Drop for Value<'a> {
	fn drop(&mut self) {
		unsafe {
			raw_types::funcs::dec_ref_count(self.into_raw_value());
		}
	}
}

#[allow(unused)]
impl<'b> Value<'b> {
	/// Creates a new value from raw tag and data.
	/// Use if you know what you are doing.
	pub unsafe fn new<'a>(
		tag: raw_types::values::ValueTag,
		data: raw_types::values::ValueData,
	) -> Value<'a> {
		let raw = raw_types::values::Value { tag, data };
		raw_types::funcs::inc_ref_count(raw);

		Value {
			value: raw,
			phantom: PhantomData {},
		}
	}

	/// Equivalent to DM's `global.vars`.
	pub fn globals() -> Value<'static> {
		return Value {
			value: raw_types::values::Value {
				tag: raw_types::values::ValueTag::Null,
				data: raw_types::values::ValueData { number: 0.0 },
			},
			phantom: PhantomData {},
		};
	}

	/// Equivalent to DM's `null`.
	pub fn null() -> Value<'static> {
		return Value {
			value: raw_types::values::Value {
				tag: raw_types::values::ValueTag::Null,
				data: raw_types::values::ValueData { number: 0.0 },
			},
			phantom: PhantomData {},
		};
	}

	fn get_by_id(&self, name_id: u32) -> DMResult<'b> {
		let mut val = raw_types::values::Value {
			tag: raw_types::values::ValueTag::Null,
			data: raw_types::values::ValueData { id: 0 },
		};

		unsafe {
			if raw_types::funcs::get_variable(
				&mut val,
				self.value,
				raw_types::strings::StringId(name_id),
			) != 1
			{
				let varname: String = string::StringRef::from_id(name_id).into();
				return runtime!("Could not read {}.{}", &self, varname);
			}

			Ok(Self::from_raw(val))
		}
	}

	fn set_by_id(
		&self,
		name_id: u32,
		new_value: raw_types::values::Value,
	) -> Result<(), runtime::Runtime> {
		unsafe {
			if raw_types::funcs::set_variable(
				self.value,
				raw_types::strings::StringId(name_id),
				new_value,
			) != 1
			{
				let varname: String = string::StringRef::from_id(name_id).into();
				return runtime!("Could not write to {}.{}", self, varname);
			}
		}
		Ok(())
	}

	/// Gets a variable by name.
	pub fn get<S: Into<string::StringRef>>(&self, name: S) -> DMResult<'b> {
		let name = name.into();
		self.get_by_id(name.get_id())
	}

	/// Gets a variable by name and safely casts it to a float.
	pub fn get_number<S: Into<string::StringRef>>(&self, name: S) -> ConversionResult<f32> {
		match self.get(name)?.as_number() {
			Some(num) => Ok(num),
			None => runtime!("Attempt to interpret non-number value as float"),
		}
	}

	/// Gets a variable by name and safely casts it to a string.
	pub fn get_string<S: Into<string::StringRef>>(&self, name: S) -> ConversionResult<String> {
		match self.get(name)?.as_string() {
			Some(s) => Ok(s),
			None => runtime!("Attempt to interpret non-string value as String"),
		}
	}

	/// Gets a variable by name and safely casts it to a [list::List].
	pub fn get_list<S: Into<string::StringRef>>(
		&self,
		name: S,
	) -> ConversionResult<list::List<'b>> {
		let var = self.get(name)?;

		match var.as_list() {
			Some(lst) => Ok(lst),
			None => runtime!("Attempt to interpret non-list value as List"),
		}
	}

	/// Sets a variable by name to a given value.
	pub fn set<S: Into<string::StringRef>, V: raw_types::values::IntoRawValue>(
		&self,
		name: S,
		new_value: V,
	) {
		unsafe {
			self.set_by_id(name.into().get_id(), new_value.into_raw_value());
		}
	}

	/// Check if the current value is a number and casts it.
	pub fn as_number(&self) -> Option<f32> {
		match self.value.tag {
			raw_types::values::ValueTag::Number => unsafe { Some(self.value.data.number) },
			_ => None,
		}
	}

	/// Check if the current value is a string and casts it.
	pub fn as_string(&self) -> Option<String> {
		match self.value.tag {
			raw_types::values::ValueTag::String => unsafe {
				Some(string::StringRef::from_id(self.value.data.id).into())
			},
			_ => None,
		}
	}

	/// Check if the current value is a list and casts it.
	pub fn as_list(&self) -> Option<list::List<'b>> {
		match self.value.tag {
			raw_types::values::ValueTag::List => unsafe {
				Some(list::List::from_id(self.value.data.id))
			},
			_ => None,
		}
	}

	/// Calls a method of the value with the given arguments.
	///
	/// # Examples:
	///
	/// This example is equivalent to `src.explode(3)` in DM.
	/// ```ignore
	/// src.call("explode", &[&Value::from(3.0)]);
	/// ```
	pub fn call<S: AsRef<str>>(&self, procname: S, args: &[&Self]) -> DMResult<'b> {
		let mut ret = raw_types::values::Value {
			tag: raw_types::values::ValueTag::Null,
			data: raw_types::values::ValueData { id: 0 },
		};

		unsafe {
			// Increment ref-count of args permenently before passing them on
			for v in args {
				raw_types::funcs::inc_ref_count(v.into_raw_value());
			}

			let procname = String::from(procname.as_ref()).replace("_", " ");
<<<<<<< HEAD
			let args: Vec<_> = args
				.iter()
				.map(|e| {
					let raw = e.into_raw_value();
					raw_types::funcs::inc_ref_count(raw);
					raw
				})
				.collect();
			let name_ref = string::StringRef::from(&procname);

			// TODO: handle error
			if raw_types::funcs::call_datum_proc_by_name(
				&mut ret,
				Value::null().into_raw_value(),
				2,
				name_ref.value.value.data.string,
				self.value,
				args.as_ptr(),
				args.len(),
				0,
				0,
			) != 1
			{
				runtime!("Error occurred while calling {}", procname)
			}

			Ok(Value::from_raw(ret))
=======
			let args: Vec<_> = args.iter().map(|e| e.into_raw_value()).collect();
			let name_ref = string::StringRef::new(&procname);

			if raw_types::funcs::call_datum_proc_by_name(
				&mut ret,
				Value::null().into_raw_value(),
				2,
				name_ref.value.value.data.string,
				self.value,
				args.as_ptr(),
				args.len(),
				0,
				0,
			) == 1
			{
				return Ok(Value::from_raw_owned(ret));
			}
		}

		runtime!("External proc call failed")
	}

	/// Creates a Value that references a byond string.
	/// Will panic if the given string contains null bytes
	///
	/// # Examples:
	/// ```ignore
	/// let my_string = Value::from_string("Testing!");
	/// ```
	pub fn from_string<S: AsRef<str>>(data: S) -> Value<'static> {
		// TODO: This should be done differently
		let string = CString::new(data.as_ref()).unwrap();

		unsafe {
			let mut id = raw_types::strings::StringId(0);

			assert_eq!(
				raw_types::funcs::get_string_id(&mut id, string.as_ptr(), 1, 0, 1),
				1
			);

			Value::new(
				raw_types::values::ValueTag::String,
				raw_types::values::ValueData { string: id },
			)
>>>>>>> e4a3f233
		}
	}

	/// blah blah lifetime is not verified with this so use at your peril
	pub unsafe fn from_raw(v: raw_types::values::Value) -> Self {
		Value::new(v.tag, v.data)
	}

	/// same as from_raw but does not increment the reference count (assumes we already own this reference)
	pub unsafe fn from_raw_owned<'a>(v: raw_types::values::Value) -> Value<'a> {
		Value {
			value: v,
			phantom: PhantomData {},
		}
	}
}

impl<'a> Clone for Value<'a> {
	fn clone(&self) -> Value<'a> {
		unsafe { Value::from_raw(self.into_raw_value()) }
	}
}

impl fmt::Display for Value<'_> {
	fn fmt(&self, f: &mut fmt::Formatter<'_>) -> fmt::Result {
		write!(f, "{}", self.value)
	}
}

impl From<f32> for Value<'_> {
	fn from(num: f32) -> Self {
		unsafe {
			Value::new(
				raw_types::values::ValueTag::Number,
				raw_types::values::ValueData { number: num },
			)
		}
	}
}

impl From<i32> for Value<'_> {
	fn from(num: i32) -> Self {
		unsafe {
			Value::new(
				raw_types::values::ValueTag::Number,
				raw_types::values::ValueData { number: num as f32 },
			)
		}
	}
}

impl From<u32> for Value<'_> {
	fn from(num: u32) -> Self {
		unsafe {
			Value::new(
				raw_types::values::ValueTag::Number,
				raw_types::values::ValueData { number: num as f32 },
			)
		}
	}
}

impl From<bool> for Value<'_> {
	fn from(b: bool) -> Self {
		unsafe {
			Value::new(
				raw_types::values::ValueTag::Number,
				raw_types::values::ValueData {
					number: if b { 1.0 } else { 0.0 },
				},
			)
		}
	}
}

impl raw_types::values::IntoRawValue for &Value<'_> {
	unsafe fn into_raw_value(self) -> raw_types::values::Value {
		self.value
	}
}<|MERGE_RESOLUTION|>--- conflicted
+++ resolved
@@ -198,35 +198,6 @@
 			}
 
 			let procname = String::from(procname.as_ref()).replace("_", " ");
-<<<<<<< HEAD
-			let args: Vec<_> = args
-				.iter()
-				.map(|e| {
-					let raw = e.into_raw_value();
-					raw_types::funcs::inc_ref_count(raw);
-					raw
-				})
-				.collect();
-			let name_ref = string::StringRef::from(&procname);
-
-			// TODO: handle error
-			if raw_types::funcs::call_datum_proc_by_name(
-				&mut ret,
-				Value::null().into_raw_value(),
-				2,
-				name_ref.value.value.data.string,
-				self.value,
-				args.as_ptr(),
-				args.len(),
-				0,
-				0,
-			) != 1
-			{
-				runtime!("Error occurred while calling {}", procname)
-			}
-
-			Ok(Value::from_raw(ret))
-=======
 			let args: Vec<_> = args.iter().map(|e| e.into_raw_value()).collect();
 			let name_ref = string::StringRef::new(&procname);
 
@@ -272,7 +243,6 @@
 				raw_types::values::ValueTag::String,
 				raw_types::values::ValueData { string: id },
 			)
->>>>>>> e4a3f233
 		}
 	}
 
